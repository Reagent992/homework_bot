import logging
import os
import time
from http import HTTPStatus
from logging.handlers import RotatingFileHandler

import requests
import telegram
from dotenv import load_dotenv

load_dotenv()

PRACTICUM_TOKEN = os.getenv('PRACTICUM_TOKEN')
TELEGRAM_TOKEN = os.getenv('TELEGRAM_TOKEN')
TELEGRAM_CHAT_ID = os.getenv('TELEGRAM_CHAT_ID')

RETRY_PERIOD = 600
ENDPOINT = 'https://practicum.yandex.ru/api/user_api/homework_statuses/'
HEADERS = {'Authorization': f'OAuth {PRACTICUM_TOKEN}'}
HOMEWORK_VERDICTS = {
    'approved': 'Работа проверена: ревьюеру всё понравилось. Ура!',
    'reviewing': 'Работа взята на проверку ревьюером.',
    'rejected': 'Работа проверена: у ревьюера есть замечания.'
}

logger = logging.getLogger(__name__)
logger.setLevel(logging.DEBUG)
formatter = logging.Formatter(
    '%(asctime)s [%(levelname)s] [%(lineno)d строка]  %(message)s '
)
log_files_handler = RotatingFileHandler(
    'custom_logger.log', maxBytes=2000000, backupCount=5, encoding='utf-8')
log_files_handler.setFormatter(formatter)
stream_handler = logging.StreamHandler()
stream_handler.setLevel(logging.DEBUG)
stream_handler.setFormatter(formatter)
logger.addHandler(log_files_handler)
logger.addHandler(stream_handler)


class HttpCodeIsNot200(Exception):
<<<<<<< HEAD
    """Неверный HTTP код."""

=======
>>>>>>> d50eca6a
    pass


def check_tokens() -> bool:
    """Проверяем доступность необходимых переменных окружения."""
    logger.debug('Запущена проверка необходимых переменных окружения')
    return all([PRACTICUM_TOKEN, TELEGRAM_CHAT_ID, TELEGRAM_TOKEN])


def send_message(bot: telegram.Bot, message: str) -> None:
    """Отправляет сообщение в Telegram чат."""
    try:
        logger.debug('Запущена отправка сообщения в Telegram')
        bot.send_message(chat_id=TELEGRAM_CHAT_ID, text=message)
        logger.info(f'Сообщение {message} отправлено на №{TELEGRAM_CHAT_ID}')
    except telegram.error.TelegramError as e:
        logger.error(f'Неудачная отправка сообщения: {message} ошибка {e}')


def get_api_answer(timestamp: int) -> dict:
    """Запрос к ЯП API."""
    payload = {'from_date': timestamp}
    try:
        logger.debug('Отправка запроса к API')
        response = requests.get(url=ENDPOINT, params=payload, headers=HEADERS)
        if response.status_code != HTTPStatus.OK:
            raise HttpCodeIsNot200('Неподходящий http ответ')
        logger.debug('Получен ответ от API, переход к десериализации')
        return response.json()

    except requests.JSONDecodeError:
        msg = 'Ошибка при десериализации JSON'
        raise requests.JSONDecodeError(msg)


def check_response(response: dict):
    """Проверяет ответ API. Возвращает домашку если она есть."""
    logger.debug('Проверка ответа API')
    if not isinstance(response, dict):
        msg = 'Ответ API не является словарем'
        raise TypeError(msg)
    logger.debug('Извлечение домашки из ответа API')
    homeworks = response.get('homeworks')
    if homeworks is not None and isinstance(homeworks, list):
        if homeworks:
            logger.debug('Успешная проверка ответа API, домашка есть =)')
            return homeworks[0]
        else:
            logger.debug('Успешная проверка ответа API, домашки нет =(')
            return None
    else:
        msg = ('Неверный ответ API, в словаре нет ключа homeworks или '
               'homeworks не является list()')
        raise TypeError(msg)


def parse_status(homework):
<<<<<<< HEAD
    """Извлекает статус Домашки, возвращает строку-статус."""
=======
    """Извлекает статус Домашки, возвращает строку-статус"""
>>>>>>> d50eca6a
    logger.debug('Начало работы parse_status()')
    homework_name = homework.get('homework_name')
    homework_status = homework.get('status')
    if homework_name and homework_status:
        logger.debug('В словаре-домашки правильные ключи.')

        if homework_status in HOMEWORK_VERDICTS:
            logger.debug('В словаре-домашки подходящий статус')
            verdict = HOMEWORK_VERDICTS[homework_status]
        else:
            raise ValueError('Неожиданный статус домашки')

        message = (f'Изменился статус проверки работы '
                   f'"{homework_name}". {verdict}')
        logger.info(message)
        return message
    else:
        raise KeyError('Неверные ключи в словаре домашки')


def main():
    """Основная логика работы бота."""
    if not check_tokens():
        msg = 'Отсутствуют переменные окружения'
        logger.critical(msg)
        raise NameError(msg)

    bot = telegram.Bot(token=TELEGRAM_TOKEN)
    timestamp = int(time.time())
    last_check_time = None
    last_homework_status = None
    last_telegram_message = None

    while True:
        try:
            logger.debug("Начало цикла работы бота.")
            response = get_api_answer(last_check_time or timestamp)
            homework = check_response(response)
            if homework:
                # Дата последней проверки(станет датой следующей проверки)
                last_check_time = response['current_date']
                message = parse_status(homework)
                if message != last_homework_status:
                    logger.debug('Новая домашка, отправляем сообщение')
                    # Сохраняем последний статус домашки
                    last_homework_status = homework['status']
                    send_message(bot, message)
                else:
                    logger.info('Старая домашка, идем спать.')
            logger.info('Нету домашки, идем спать.')

        except Exception as error:
            logger.error(error)
            message = f'Сбой в работе программы: {error}'
            if message != last_telegram_message:
                send_message(bot, message)
                # Сохраняем последнее отправленное сообщение
                last_telegram_message = message

        finally:
            time.sleep(RETRY_PERIOD)
            logger.debug("Конец цикла работы бота. Прошло 10 минут.")


if __name__ == '__main__':
    main()<|MERGE_RESOLUTION|>--- conflicted
+++ resolved
@@ -39,11 +39,8 @@
 
 
 class HttpCodeIsNot200(Exception):
-<<<<<<< HEAD
-    """Неверный HTTP код."""
+    """Неверный HTTP  код."""
 
-=======
->>>>>>> d50eca6a
     pass
 
 
@@ -101,11 +98,7 @@
 
 
 def parse_status(homework):
-<<<<<<< HEAD
     """Извлекает статус Домашки, возвращает строку-статус."""
-=======
-    """Извлекает статус Домашки, возвращает строку-статус"""
->>>>>>> d50eca6a
     logger.debug('Начало работы parse_status()')
     homework_name = homework.get('homework_name')
     homework_status = homework.get('status')
